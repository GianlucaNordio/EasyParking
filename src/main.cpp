--- conflicted
+++ resolved
@@ -52,16 +52,11 @@
         // Draw bounding boxes and classification on the image
     
     // Segment car in the images
-<<<<<<< HEAD
     Segmentation segm(images);
     std::vector<cv::Mat> masks;
     segm.segmentVectorImages(data[0], masks);
     cv::imshow("Test Data", produceSingleImage(masks, 3));
     cv::waitKey();
-=======
-    
-    // test(images,data[4][0]);
->>>>>>> 45d0d6ba
 
     // Dummy code simply to show the correct segmentation masks
     /*
