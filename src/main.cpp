--- conflicted
+++ resolved
@@ -29,10 +29,6 @@
 
     // Call the function to detect parking spots
     
-<<<<<<< HEAD
-    /*
-=======
->>>>>>> 3d869364
     std::vector<ParkingSpot> parkingSpot;
     detectParkingSpots(images, parkingSpot); 
     
@@ -56,12 +52,8 @@
         // Draw bounding boxes and classification on the image
     
     // Segment car in the images
-<<<<<<< HEAD
-    Segmentation segm(images);
-    std::vector<cv::Mat> masks;
-    segm.segmentVectorImages(data[0], masks);
-    cv::imshow("Test Data", produceSingleImage(masks, 3));
-    //cv::waitKey();
+    
+    // test(images,data[4][0]);
 
     
     std::vector<std::vector<cv::Mat>> groundTruthMasksGray;
@@ -76,10 +68,6 @@
     }
 
 
-=======
-    
-    // test(images,data[4][0]);
->>>>>>> 3d869364
 
     // Performance measure
 
