--- conflicted
+++ resolved
@@ -5,19 +5,9 @@
 #include "parkingSpot.hpp"
 
 
-<<<<<<< HEAD
-enum labelId
-{
-    background,
-    carInsideParkingSpot,
-    carOutsideParkingSpot
-};
-
-=======
 const int ID_CAR_INSIDE_PARKING_LOT = 1;
 const int ID_CAR_OUTSIDE_PARKING_LOT = 2;
 const float PERCENTAGE_OUTSIDE_THRESHOLD = 0.5;
->>>>>>> 4eaf2d01
 
 
 cv::Mat classifyCars(std::vector<ParkingSpot> spaces, cv::Mat segmentationMasks);
